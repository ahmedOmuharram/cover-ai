--- conflicted
+++ resolved
@@ -32,7 +32,6 @@
 
 interface GenerationViewProps {
   autoDownload: boolean; // Prop needed for automatic PDF download
-<<<<<<< HEAD
   useAdditionalContext: boolean; // Prop to control using additional context
   // Props for custom default filename
   useCustomDefaultFilename: boolean;
@@ -41,23 +40,19 @@
   pdfFontSize: number; // Add font size prop
   // Add callback prop
   onGenerationComplete: (data: { content: string; font: 'times' | 'helvetica'; filename: string }) => void;
+  injectedJobDescription?: string; // Add from incoming changes
 }
 
 const GenerationView: React.FC<GenerationViewProps> = ({ 
   autoDownload, 
   useAdditionalContext, 
-  useCustomDefaultFilename, // Destructure new props
+  useCustomDefaultFilename, 
   customDefaultFilename, 
   maxWords,
-  pdfFontSize, // Destructure font size
-  onGenerationComplete // Destructure callback
+  pdfFontSize,
+  onGenerationComplete,
+  injectedJobDescription // Destructure the new prop
 }) => {
-=======
-  injectedJobDescription?: string;
-}
-
-const GenerationView: React.FC<GenerationViewProps> = ({ autoDownload, injectedJobDescription }) => {
->>>>>>> 49f78516
   // Combined State
   const [coverLetters, setCoverLetters] = useState<DocumentInfo[]>([]);
   const [resumes, setResumes] = useState<DocumentInfo[]>([]);
